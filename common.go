--- conflicted
+++ resolved
@@ -3,15 +3,6 @@
 type Model string
 
 const (
-<<<<<<< HEAD
-	ModelClaudeInstant1Dot2     = "claude-instant-1.2"
-	ModelClaude2Dot0            = "claude-2.0"
-	ModelClaude2Dot1            = "claude-2.1"
-	ModelClaude3Opus20240229    = "claude-3-opus-20240229"
-	ModelClaude3Sonnet20240229  = "claude-3-sonnet-20240229"
-	ModelClaude3Haiku20240307   = "claude-3-haiku-20240307"
-	ModelClaude35Sonnet20240620 = "claude-3-5-sonnet-20240620"
-=======
 	ModelClaude2Dot0               Model = "claude-2.0"
 	ModelClaude2Dot1               Model = "claude-2.1"
 	ModelClaude3Opus20240229       Model = "claude-3-opus-20240229"
@@ -22,33 +13,30 @@
 	ModelClaude3Haiku20240307      Model = "claude-3-haiku-20240307"
 	ModelClaude3Dot5HaikuLatest    Model = "claude-3-5-haiku-latest"
 	ModelClaude3Dot5Haiku20241022  Model = "claude-3-5-haiku-20241022"
->>>>>>> 04cc4c4a
 )
 
 type ChatRole string
 
 const (
-<<<<<<< HEAD
-	RoleUser      = "user"
-	RoleAssistant = "assistant"
+	RoleUser      ChatRole = "user"
+	RoleAssistant ChatRole = "assistant"
 )
 
-func translateVertexModel(model string) string {
+func translateVertexModel(model Model) string {
 	switch model {
-	case ModelClaude3Haiku20240307:
-		return "claude-3-haiku@20240307"
 	case ModelClaude3Opus20240229:
 		return "claude-3-opus@20240229"
 	case ModelClaude3Sonnet20240229:
 		return "claude-3-sonnet@20240229"
-	case ModelClaude35Sonnet20240620:
+	case ModelClaude3Dot5Sonnet20240620:
 		return "claude-3-5-sonnet@20240620"
+	case ModelClaude3Dot5Sonnet20241022:
+		return "claude-3-5-sonnet@20241022"
+	case ModelClaude3Haiku20240307:
+		return "claude-3-haiku@20240307"
+	case ModelClaude3Dot5Haiku20241022:
+		return "claude-3-5-haiku@20241022"
 	default:
-		return model
+		return string(model)
 	}
-}
-=======
-	RoleUser      ChatRole = "user"
-	RoleAssistant ChatRole = "assistant"
-)
->>>>>>> 04cc4c4a
+}