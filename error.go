--- conflicted
+++ resolved
@@ -72,11 +72,7 @@
 type RequestError struct {
 	StatusCode int
 	Err        error
-<<<<<<< HEAD
-	RawBody    []byte
-=======
 	Body       []byte
->>>>>>> 04cc4c4a
 }
 
 type ErrorResponse struct {
