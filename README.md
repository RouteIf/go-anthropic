# go-anthropic

[![Go Reference](https://pkg.go.dev/badge/github.com/liushuangls/go-anthropic/v2.svg)](https://pkg.go.dev/github.com/liushuangls/go-anthropic/v2)
[![Go Report Card](https://goreportcard.com/badge/github.com/liushuangls/go-anthropic/v2)](https://goreportcard.com/report/github.com/liushuangls/go-anthropic/v2)
[![codecov](https://codecov.io/gh/liushuangls/go-anthropic/graph/badge.svg?token=O6JSAOZORX)](https://codecov.io/gh/liushuangls/go-anthropic)
[![Sanity check](https://github.com/liushuangls/go-anthropic/actions/workflows/pr.yml/badge.svg)](https://github.com/liushuangls/go-anthropic/actions/workflows/pr.yml)

Anthropic Claude API wrapper for Go (Unofficial). Support:

- Completions
- Streaming Completions
- Messages
- Streaming Messages
- Vision
- Tool use
- Prompt Caching
- PDF
- Token Counting

## Installation

```
go get github.com/liushuangls/go-anthropic/v2
```

Currently, go-anthropic requires Go version 1.21 or greater.

## Usage

### Messages example usage:

```go
package main

import (
	"errors"
	"fmt"

	"github.com/liushuangls/go-anthropic/v2"
)

func main() {
	client := anthropic.NewClient("your anthropic api key")
	resp, err := client.CreateMessages(context.Background(), anthropic.MessagesRequest{
		Model: anthropic.ModelClaude3Haiku20240307,
		Messages: []anthropic.Message{
			anthropic.NewUserTextMessage("What is your name?"),
		},
		MaxTokens: 1000,
	})
	if err != nil {
		var e *anthropic.APIError
		if errors.As(err, &e) {
			fmt.Printf("Messages error, type: %s, message: %s", e.Type, e.Message)
		} else {
			fmt.Printf("Messages error: %v\n", err)
		}
		return
	}
<<<<<<< HEAD
	fmt.Println(*resp.Content[0].Text)
=======
	fmt.Println(resp.Content[0].GetText())
>>>>>>> 04cc4c4a
}
```

### Messages stream example usage:

```go
package main

import (
	"errors"
	"fmt"

	"github.com/liushuangls/go-anthropic/v2"
)

func main() {
	client := anthropic.NewClient("your anthropic api key")
	resp, err := client.CreateMessagesStream(context.Background(), anthropic.MessagesStreamRequest{
		MessagesRequest: anthropic.MessagesRequest{
			Model: anthropic.ModelClaude3Haiku20240307,
			Messages: []anthropic.Message{
				anthropic.NewUserTextMessage("What is your name?"),
			},
			MaxTokens: 1000,
		},
		OnContentBlockDelta: func(data anthropic.MessagesEventContentBlockDeltaData) {
			fmt.Printf("Stream Content: %s\n", data.Delta.Text)
		},
	})
	if err != nil {
		var e *anthropic.APIError
		if errors.As(err, &e) {
			fmt.Printf("Messages stream error, type: %s, message: %s", e.Type, e.Message)
		} else {
			fmt.Printf("Messages stream error: %v\n", err)
		}
		return
	}
<<<<<<< HEAD
	fmt.Println(*resp.Content[0].Text)
=======
	fmt.Println(resp.Content[0].GetText())
>>>>>>> 04cc4c4a
}
```

### Other examples:

<details>
<summary>Messages Vision example</summary>

```go
package main

import (
	"errors"
	"fmt"

	"github.com/liushuangls/go-anthropic/v2"
)

func main() {
	client := anthropic.NewClient("your anthropic api key")

	imagePath := "xxx"
	imageMediaType := "image/jpeg"
	imageFile, err := os.Open(imagePath)
	if err != nil {
		panic(err)
	}
	imageData, err := io.ReadAll(imageFile)
	if err != nil {
		panic(err)
	}

	resp, err := client.CreateMessages(context.Background(), anthropic.MessagesRequest{
		Model: anthropic.ModelClaude3Opus20240229,
		Messages: []anthropic.Message{
			{
				Role: anthropic.RoleUser,
				Content: []anthropic.MessageContent{
					anthropic.NewImageMessageContent(
						anthropic.NewMessageContentSource(
							anthropic.MessagesContentSourceTypeBase64,
							imageMediaType,
							imageData,
						),
					),
					anthropic.NewTextMessageContent("Describe this image."),
				},
			},
		},
		MaxTokens: 1000,
	})
	if err != nil {
		var e *anthropic.APIError
		if errors.As(err, &e) {
			fmt.Printf("Messages error, type: %s, message: %s", e.Type, e.Message)
		} else {
			fmt.Printf("Messages error: %v\n", err)
		}
		return
	}
	fmt.Println(*resp.Content[0].Text)
}
```
</details>

<details>

<summary>Messages Tool use example</summary>

```go
package main

import (
	"context"
	"fmt"

	"github.com/liushuangls/go-anthropic/v2"
	"github.com/liushuangls/go-anthropic/v2/jsonschema"
)

func main() {
	client := anthropic.NewClient(
		"your anthropic api key",
	)

	request := anthropic.MessagesRequest{
		Model: anthropic.ModelClaude3Haiku20240307,
		Messages: []anthropic.Message{
			anthropic.NewUserTextMessage("What is the weather like in San Francisco?"),
		},
		MaxTokens: 1000,
		Tools: []anthropic.ToolDefinition{
			{
				Name:        "get_weather",
				Description: "Get the current weather in a given location",
				InputSchema: jsonschema.Definition{
					Type: jsonschema.Object,
					Properties: map[string]jsonschema.Definition{
						"location": {
							Type:        jsonschema.String,
							Description: "The city and state, e.g. San Francisco, CA",
						},
						"unit": {
							Type:        jsonschema.String,
							Enum:        []string{"celsius", "fahrenheit"},
							Description: "The unit of temperature, either 'celsius' or 'fahrenheit'",
						},
					},
					Required: []string{"location"},
				},
			},
		},
	}

	resp, err := client.CreateMessages(context.Background(), request)
	if err != nil {
		panic(err)
	}

	request.Messages = append(request.Messages, anthropic.Message{
		Role:    anthropic.RoleAssistant,
		Content: resp.Content,
	})

	var toolUse *anthropic.MessageContentToolUse

	for _, c := range resp.Content {
		if c.Type == anthropic.MessagesContentTypeToolUse {
			toolUse = c.MessageContentToolUse
		}
	}

	if toolUse == nil {
		panic("tool use not found")
	}

	request.Messages = append(request.Messages, anthropic.NewToolResultsMessage(toolUse.ID, "65 degrees", false))

	resp, err = client.CreateMessages(context.Background(), request)
	if err != nil {
		panic(err)
	}
	fmt.Printf("Response: %+v\n", resp)
}
```

</details>
<details>
<summary>VertexAI example</summary>


If you are using a Google Credentials file, you can use the following code to create a client:

```go

package main

import (
	"context"
	"errors"
	"fmt"
	"os"

	"github.com/liushuangls/go-anthropic/v2"
	"golang.org/x/oauth2/google"
)

func main() {
	credBytes, err := os.ReadFile("<path to your credentials file>")
	if err != nil {
		fmt.Println("Error reading file")
		return
	}

	ts, err := google.JWTAccessTokenSourceWithScope(credBytes, "https://www.googleapis.com/auth/cloud-platform", "https://www.googleapis.com/auth/cloud-platform.read-only")
	if err != nil {
		fmt.Println("Error creating token source")
		return
	}

	// use JWTAccessTokenSourceWithScope
	token, err := ts.Token()
	if err != nil {
		fmt.Println("Error getting token")
		return
	}

	fmt.Println(token.AccessToken)

	client := anthropic.NewClient(token.AccessToken, anthropic.WithVertexAI("<YOUR PROJECTID>", "<YOUR LOCATION>"))
	
	resp, err := client.CreateMessagesStream(context.Background(), anthropic.MessagesStreamRequest{
		MessagesRequest: anthropic.MessagesRequest{
			Model: anthropic.ModelClaude3Haiku20240307,
			Messages: []anthropic.Message{
				anthropic.NewUserTextMessage("What is your name?"),
			},
			MaxTokens: 1000,
		},
		OnContentBlockDelta: func(data anthropic.MessagesEventContentBlockDeltaData) {
			fmt.Printf("Stream Content: %s\n", *data.Delta.Text)
		},
	})
	if err != nil {
		var e *anthropic.APIError
		if errors.As(err, &e) {
			fmt.Printf("Messages stream error, type: %s, message: %s", e.Type, e.Message)
		} else {
			fmt.Printf("Messages stream error: %v\n", err)
		}
		return
	}
	fmt.Println(*resp.Content[0].Text)
}

```
</details>

<details>
<summary>Prompt Caching</summary>

doc: https://docs.anthropic.com/en/docs/build-with-claude/prompt-caching

```go
package main

import (
	"context"
	"errors"
	"fmt"

	"github.com/liushuangls/go-anthropic/v2"
)

func main() {
	client := anthropic.NewClient(
		"your anthropic api key",
		anthropic.WithBetaVersion(anthropic.BetaPromptCaching20240731),
	)

	resp, err := client.CreateMessages(
		context.Background(),
		anthropic.MessagesRequest{
			Model: anthropic.ModelClaude3Haiku20240307,
			MultiSystem: []anthropic.MessageSystemPart{
				{
					Type: "text",
					Text: "You are an AI assistant tasked with analyzing literary works. Your goal is to provide insightful commentary on themes, characters, and writing style.",
				},
				{
					Type: "text",
					Text: "<the entire contents of Pride and Prejudice>",
					CacheControl: &anthropic.MessageCacheControl{
						Type: anthropic.CacheControlTypeEphemeral,
					},
				},
			},
			Messages: []anthropic.Message{
				anthropic.NewUserTextMessage("Analyze the major themes in Pride and Prejudice.")
			},
			MaxTokens: 1000,
	})
	if err != nil {
		var e *anthropic.APIError
		if errors.As(err, &e) {
			fmt.Printf("Messages error, type: %s, message: %s", e.Type, e.Message)
		} else {
			fmt.Printf("Messages error: %v\n", err)
		}
		return
	}
	fmt.Printf("Usage: %+v\n", resp.Usage)
	fmt.Println(resp.Content[0].GetText())
}
```

</details>

## Acknowledgments
The following project had particular influence on go-anthropic is design.

- [sashabaranov/go-openai](https://github.com/sashabaranov/go-openai)<|MERGE_RESOLUTION|>--- conflicted
+++ resolved
@@ -57,11 +57,7 @@
 		}
 		return
 	}
-<<<<<<< HEAD
-	fmt.Println(*resp.Content[0].Text)
-=======
 	fmt.Println(resp.Content[0].GetText())
->>>>>>> 04cc4c4a
 }
 ```
 
@@ -100,11 +96,7 @@
 		}
 		return
 	}
-<<<<<<< HEAD
-	fmt.Println(*resp.Content[0].Text)
-=======
 	fmt.Println(resp.Content[0].GetText())
->>>>>>> 04cc4c4a
 }
 ```
 
