--- conflicted
+++ resolved
@@ -41,15 +41,10 @@
 )
 
 type MessagesRequest struct {
-<<<<<<< HEAD
-	Model            string    `json:"model,omitempty"`
+	Model            Model     `json:"model,omitempty"`
 	AnthropicVersion string    `json:"anthropic_version,omitempty"`
 	Messages         []Message `json:"messages"`
-	MaxTokens        int       `json:"max_tokens"`
-=======
-	Model     Model     `json:"model"`
-	Messages  []Message `json:"messages"`
-	MaxTokens int       `json:"max_tokens,omitempty"`
+	MaxTokens        int       `json:"max_tokens,omitempty"`
 
 	System        string              `json:"-"`
 	MultiSystem   []MessageSystemPart `json:"-"`
@@ -62,7 +57,6 @@
 	Tools         []ToolDefinition    `json:"tools,omitempty"`
 	ToolChoice    *ToolChoice         `json:"tool_choice,omitempty"`
 }
->>>>>>> 04cc4c4a
 
 func (m MessagesRequest) MarshalJSON() ([]byte, error) {
 	type Alias MessagesRequest
@@ -85,12 +79,12 @@
 
 var _ VertexAISupport = (*MessagesRequest)(nil)
 
-func (m MessagesRequest) GetModel() string {
+func (m MessagesRequest) GetModel() Model {
 	return m.Model
 }
 
-func (m *MessagesRequest) SetAnthropicVersion(version string) {
-	m.AnthropicVersion = version
+func (m *MessagesRequest) SetAnthropicVersion(version APIVersion) {
+	m.AnthropicVersion = string(version)
 	m.Model = ""
 }
 
